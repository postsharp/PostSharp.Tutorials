--- conflicted
+++ resolved
@@ -4,11 +4,7 @@
 
 namespace PostSharp.Tutorials.Threading
 {
-<<<<<<< HEAD
-=======
 
-    [ReaderWriterSynchronized]
->>>>>>> 90c15b79
     [NotifyPropertyChanged( PreventFalsePositives = true ) ]
     public class Creature
     {
