--- conflicted
+++ resolved
@@ -1,33 +1,18 @@
 ﻿using System;
 using System.Collections.Specialized;
-using System.Windows.Threading;
 using PostSharp.Patterns.Collections;
 using PostSharp.Patterns.Contracts;
-<<<<<<< HEAD
-=======
 using PostSharp.Patterns.Model;
 using PostSharp.Patterns.Threading;
->>>>>>> 36701c3d
 
 namespace PostSharp.Tutorials.Threading.ViewModel
 {
-    public abstract class
-        ViewModelKeyedCollection<TKey, TModel, TViewModel> : AdvisableKeyedCollection<TKey, TViewModel>,
-            IViewModel<AdvisableCollection<TModel>>
+    public abstract class ViewModelKeyedCollection<TKey, TModel, TViewModel>  : AdvisableKeyedCollection<TKey,TViewModel>, IViewModel<AdvisableCollection<TModel>>
     {
-<<<<<<< HEAD
-        Dispatcher dispatcher = Dispatcher.CurrentDispatcher;
-        
-        public AdvisableCollection<TModel> Model
-        {
-            get;
-        }
-=======
         [Reference]
         public AdvisableCollection<TModel> Model { get; }
->>>>>>> 36701c3d
 
-        protected ViewModelKeyedCollection([Required] AdvisableCollection<TModel> model)
+        protected ViewModelKeyedCollection( [Required] AdvisableCollection<TModel> model)
         {
             this.Model = model;
 
@@ -44,49 +29,37 @@
 
         protected abstract TKey GetKeyForModelItem(TModel modelItem);
 
-        protected abstract TViewModel CreateViewModel(TModel modelItem);
+        protected abstract TViewModel CreateViewModel( TModel modelItem );
 
+        [Dispatched(DispatchedExecutionMode.NonBlockingContextSwitch)]
         private void OnModelCollectionChanged(object sender, NotifyCollectionChangedEventArgs e)
         {
-            void RaiseEvents()
+            switch ( e.Action )
             {
-                switch (e.Action)
-                {
-                    case NotifyCollectionChangedAction.Reset:
-                        this.Clear();
-                        break;
+                case NotifyCollectionChangedAction.Reset:
+                    this.Clear();
+                    break;
 
-                    case NotifyCollectionChangedAction.Add:
-                        foreach (TModel modelItem in e.NewItems)
+                case NotifyCollectionChangedAction.Add:
+                    foreach (TModel modelItem in e.NewItems)
+                    {
+                        this.Add(this.CreateViewModel(modelItem));
+                    }
+                    break;
+
+                case NotifyCollectionChangedAction.Remove:
+                    foreach (TModel modelItem in e.OldItems)
+                    {
+                        if (this.TryGetValue(this.GetKeyForModelItem(modelItem), out var item))
                         {
-                            this.Add(this.CreateViewModel(modelItem));
+                            this.Remove(item);
                         }
+                    }
+                    break;
 
-                        break;
+                default:
+                    throw new NotImplementedException();
 
-                    case NotifyCollectionChangedAction.Remove:
-                        foreach (TModel modelItem in e.OldItems)
-                        {
-                            if (this.TryGetValue(this.GetKeyForModelItem(modelItem), out var item))
-                            {
-                                this.Remove(item);
-                            }
-                        }
-
-                        break;
-
-                    default:
-                        throw new NotImplementedException();
-                }
-            }
-
-            if (this.dispatcher.CheckAccess())
-            {
-                RaiseEvents();
-            }
-            else
-            {
-                this.dispatcher.BeginInvoke(new Action(RaiseEvents));
             }
         }
     }
