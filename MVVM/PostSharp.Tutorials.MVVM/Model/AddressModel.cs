﻿using System;
using System.ComponentModel;
using System.Text;

namespace PostSharp.Tutorials.MVVM.Model
{
    public class AddressModel : ModelBase
    {
        public string Line1 { get; set; }

        public string Line2 { get; set; }

        public string Town { get; set; }

        public string Country { get; set; }

<<<<<<< HEAD
        public DateTime Expiration { get; set; }


=======
>>>>>>> b7551d46
        public string FullAddress
        {
            get
            {
                var stringBuilder = new StringBuilder();
                if (Line1 != null)
                {
                    stringBuilder.Append(Line1);
                }

                if (Line2 != null)
                {
                    if (stringBuilder.Length > 0)
                    {
                        stringBuilder.Append("; ");
                    }

                    stringBuilder.Append(Line2);
                }
                if (Town != null)
                {
                    if (stringBuilder.Length > 0)
                    {
                        stringBuilder.Append("; ");
                    }

                    stringBuilder.Append(Town);
                }
                if (Country != null)
                {
                    if (stringBuilder.Length > 0)
                    {
                        stringBuilder.Append("; ");
                    }

                    stringBuilder.Append(Country);
                }


                return stringBuilder.ToString();
            }
        }
    }
}<|MERGE_RESOLUTION|>--- conflicted
+++ resolved
@@ -14,12 +14,6 @@
 
         public string Country { get; set; }
 
-<<<<<<< HEAD
-        public DateTime Expiration { get; set; }
-
-
-=======
->>>>>>> b7551d46
         public string FullAddress
         {
             get
