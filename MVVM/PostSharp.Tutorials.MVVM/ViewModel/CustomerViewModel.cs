--- conflicted
+++ resolved
@@ -12,7 +12,7 @@
 
         public bool IsCurrentAddressPrincipal => this.CurrentAddress == this.Customer?.PrincipalAddress;
 
-        
+
         public string LabelContent
         {
             get
@@ -25,11 +25,6 @@
                 return $"{Customer.FirstName} {Customer.LastName}\n\f{Customer.PrincipalAddress?.FullAddress?.Replace("; ", Environment.NewLine)}";
             }
         }
-<<<<<<< HEAD
      
-=======
-
-        
->>>>>>> 7dd7a5d8
     }
 }